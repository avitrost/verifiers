# Verifiers: Reinforcement Learning with LLMs in Verifiable Environments

## Overview

`verifiers` is a set of tools and abstractions for training LLMs with reinforcement learning in **verifiable multi-turn environments** via Group-Relative Policy Optimization. Our implementation of GRPO builds upon the base `transformers` Trainer, and is optimized for efficient async multi-turn inference and training with off-policy overlapping. In addition, `verifiers` includes support for synthetic data generation, SFT warmup on filtered rollouts, and offline evaluation with API clients.

**Core principles**:
RL environments and algorithms should be modular, reusable, and hackable.

- actor = client = OpenAI-compatible LLM endpoint
- environment = instructions + tasks + interaction protocol + rubric
- instructions = system prompts
- tasks = datasets + verifiable targets
- (multi-turn) interaction protocol = tool calls, gameplay, multi-agent systems, end-state determination
- rubric = reward mechanisms for verifying performance on instruction + task objectives
- environments = synthetic data engines = RL trainers = eval harnesses

**Key features:**
- First-class support for multi-turn tool use and agentic RL via `vf.GRPOTrainer`, built on top of `transformers`.
- Direct integration with OpenAI-compatible API clients for synthetic data generation and evaluation, in addition to RL training.
- Utilities for SFT warmup/"cold start" data (see `examples/warmup` scripts)
- Support for both `chat` (messages) and `completion` (text) requests in your rollouts
- `Parser` classes (e.g. `XMLParser`) for standardizing your prompt formats and text extraction.
- `Rubric` classes for managing sets of reward functions.
- `Environment` classes for encapsulating your tasks, parsers, rollout logic, and reward functions, including:
	- `SingleTurnEnv` for "R1-style" reasoning via vLLM's `chat()` method.
	- `ToolEnv` for multi-turn tool use with custom Python functions.
	- `SmolaToolEnv` for multi-turn tool use with Hugging Face [smolagents](https://huggingface.co/docs/smolagents/en/index) tools.
	- `CodeMathEnv` for interactive Python execution.
	- `MultiTurnEnv` abstract class for implementing custom multi-turn rollout logic on top of vLLM's `chat()` method -- just override `env_response` and `is_completed` and you're good to go.
	- `ReasoningGymEnv` -- direct training for any [reasoning-gym](https://github.com/open-thought/reasoning-gym/tree/main/reasoning_gym) task.
	- `Environment` abstract class for implementing whatever rollout logic you can imagine (go nuts!)

Basic usage for a GRPO training script with 4 GPUs (2 inference + 2 training):

```bash
# launch inference server
CUDA_VISIBLE_DEVICES=0,1 vf-vllm --model 'Qwen/Qwen2.5-1.5B-Instruct' --tensor-parallel-size 2

# launch training script; copy zero3.yaml or set values globally with `accelerate config`
CUDA_VISIBLE_DEVICES=2,3 accelerate launch --num-processes 2 --config-file configs/zero3.yaml train.py
```

See [GRPO Rules of Thumb](#grpo-rules-of-thumb) for further discussion of hyperparameters and best practices; the easiest way to reduce memory requirements is by reducing `per_device_train_batch_size` and increasing `gradient_accumulation_steps` accordingly.

### Citation

If you use this code in your research, please cite:

```bibtex
@article{brown2025verifiers,
  title={Verifiers: Reinforcement Learning with LLMs in Verifiable Environments},
  author={Brown, William},
  year={2025}
}
```

## Getting Started

### Setup 

To use the latest `main` branch, do:
```bash
git clone https://github.com/willccbb/verifiers.git
cd verifiers
uv sync && uv pip install flash-attn --no-build-isolation && uv pip install -e ".[all]"
```

**Troubleshooting:**
<<<<<<< HEAD
- Ensure your `wandb` and `huggingface-cli` logins are set up (or set `report_to=None` in `training_args`). You should also have something set as your `OPENAI_API_KEY` in your local environment.
=======
- Ensure your `wandb` and `huggingface-cli` logins are set up (or set `report_to=None` in `training_args`). You should also have something set as your `OPENAI_API_KEY` in your environment (can be a dummy key for vLLM). 
>>>>>>> a9a9c369
- On some setups, inter-GPU communication can [hang](https://github.com/huggingface/trl/issues/2923) during vLLM weight syncing. This can usually be alleviated by setting `NCCL_P2P_DISABLE=1` in your environment.
- If problems persist, please open an [issue](https://github.com/willccbb/verifiers/issues).

### Resource Requirements

`verifiers` currently uses `transformers` Trainer as its primary training backend via `accelerate` (like Hugging Face's [TRL](https://github.com/huggingface/trl/tree/main/trl)), and is optimized for setups with at least 2 GPUs, scaling up to multiple 8xH100 nodes. 2-GPU setups with sufficient memory to enable small-scale experimentation can be [rented](https://app.primeintellect.ai/dashboard/create-cluster?image=ubuntu_22_cuda_12) for <$1/hr.

Depending on your goals, there are other RL frameworks with native support for multi-turn tool use which you may be interested in exploring as well. If you are looking for maximum efficiency on a single GPU, consider OpenPipe's [ART](https://github.com/OpenPipe/ART) framework, which builds on top of [Unsloth](https://github.com/unslothai/unsloth). If you are seeking to maximize absolute performance at large scales, consider Nvidia's [NeMo-RL](https://github.com/NVIDIA/NeMo-RL) or ByteDance's [veRL](https://github.com/volcengine/verl) (which powers many agent RL projects like [RAGEN](https://github.com/RAGEN-AI/RAGEN) and [SkyRL](https://github.com/NovaSky-AI/SkyRL/tree/main)).

We aim to include support for additional trainer backends in the future, and are open to PRs. Our first-order objective is maintaining ease of use for users (and LLMs), and any potential contributions will be considered with this in mind. 

### Levels of Exploration
 
**Level 0:** Inspect and run the included examples for simple training tasks:
- `verifiers/examples/reverse_text.py`  (`SingleTurnEnv`)
- `verifiers/examples/math_python.py` (`ToolEnv`)

**Level 1:** Implement your own reasoning task with verifiable rewards using `SingleTurnEnv`:

```python
import verifiers as vf
parser = vf.XMLParser(['think', 'answer']) # <think>...</think>\n<answer>...</answer>
rubric = vf.Rubric(
	your_custom_reward_func, # def func(prompt, completion, answer, **kwargs)
	parser.get_format_reward_func(),
weights=[1.0, 0.2])
vf_env = vf.SingleTurnEnv(
	dataset=..., # hf Dataset with 'question' + 'answer' columns
	system_prompt=f"... Respond in the following format: {parser.get_format_str()}",
	rubric
)
```

**Level 2:** Evaluate API models in your environment and collect synthetic data:

```python
import os
from openai import OpenAI

client = OpenAI(base_url="https://api.deepseek.com", api_key=os.getenv('DEEPSEEK_API_KEY'))

# evaluation
results = vf_env.evaluate(client, model="deepseek-chat", num_samples=100)
print(results['rewards_avg'])

# datasets
# columns = ['prompt', 'completion', 'answer', 'reward']
dataset_dsv3 = vf_env.make_dataset(results)
dataset_dsv3 = dataset_dsv3.sort("reward", reverse=True).select(range(50))
dataset_dsv3.push_to_hub("...")
```

**Level 2.5 (Optional, but recommended for <7B models):** SFT warmup on synthetic data

See `verifiers/examples/sft/reverse_text.py` for an example script using TRL's SFTTrainer.

**Level 3:** Train a model in your environment using GRPO:

```python
# train.py

model, tokenizer = vf.get_model_and_tokenizer(model_name)
trainer = vf.GRPOTrainer(
    model=model,
    processing_class=tokenizer,
    env=vf_env,
    args=vf.grpo_defaults(run_name="...")
)
trainer.train()
```

**Level 4:** Implement your own multi-turn agent environment using `ToolEnv`, `SmolaToolEnv`, or `CodeEnv`:
```python
import verifiers as vf
vf_env = vf.ToolEnv(
	dataset=..., # hf Dataset with 'question' + 'answer' columns
	system_prompt=...,
	tools=[python, search, ask, calculator] # arbitrary python functions
	max_steps=5
)
```

**Level 5+:** Implement custom interaction protocols using `MultiTurnEnv`, `MultiTurnCompletionEnv`, or `Environment`

```python

class YourMultiTurnEnv(MultiTurnEnv):
    def __init__(self,
                 dataset: Dataset | None,
                 system_prompt: str | None, 
                 parser: Parser | None,
                 rubric: Rubric | None,
				 max_turns: int,
                 **kwargs):
	
  def is_completed(self, messages: list[dict], state: dict, **kwargs: Any) -> bool:
    # return whether or not rollout is completed

  def env_response(self, messages: list[dict], state: dict, **kwargs: Any) -> tuple[dict, dict]:
    # return environment response + updated state for a message-dict sequence

class YourCustomEnv(Environment):
	...
```

### GRPO Rules of Thumb
- RL is [notoriously](https://iclr-blog-track.github.io/2022/03/25/ppo-implementation-details/) sensitive to implementation details, and this applies to LLM GRPO as well. The default hyperparameter config in `vf.grpo_defaults()` is intended as a starting point which should be relatively stable for a broad variety of medium-difficulty tasks, informed by my own experimentation as well as broader community findings. 
- Always start by evaluating the performance of your model and/or API models in your environment 
	- If your model struggles to get non-zero rewards in 10+ trials, the task is likely too hard (consider simplifying, SFT warmup, or adjusting prompts)
	- If your model already gets 80%+ on a task without training, the dataset is likely too easy (consider prefiltering) 
- Tricks which may increase performance/speed, at the cost of risking "collapse":
	- Setting the KL penalty `beta = 0` (removes the reference model)
	- Increasing the learning rate
	- Increasing the number of update steps per batch (`num_iterations`)
- Tricks which may stabilize training, at the cost of speed/performance
	- Increasing group size per prompt (`num_generations`)
	- Increasing prompts per batch (`per_device_train_batch_size`, `gradient_accumulation_steps`)
	- Decreasing `max_grad_norm` (clipping)
	- Using larger models (14B+)
	- Using more `num_generations` (larger group size)
	- Using LoRA adapters
	- Difficulty filtering (expensive up front)
- Tricks whose benefit remains up-for-debate or context-dependent:
	- High `beta` values (`0.1+`)
	- Dr. GRPO vs GRPO
	- Overlong filtering
	- Masking tool call responses (`mask_env_response` in  `MultiStepEnv`)
- Tricks which are likely a "free lunch":
	- Learning rate warm-up of at least 10-20 steps (`warmup_steps`)
	- Periodically updating reference models (`sync_ref_model`, `ref_model_sync_steps`) if using a reference model, particularly for 500+ step runs
	- One-step off-policy training (overlapping training + inference) 
- For successful training, you generally want diversity of reward scores within each group of responses for a prompt (see DAPO [paper](https://arxiv.org/pdf/2503.14476), Sec. 3.2)
- The *best* way to increase diversity is to ensure that your tasks are of an appropriate difficulty for your model (not too easy, not too hard)
- See Hugging Face's [open-r1](https://huggingface.co/spaces/open-r1/README/discussions/20) logbook for lots of discussion, tips, and experimental findings


### Roadmap for v0.1 Release (very soon)

TODO: GitHub header stuff, test coverage, [PyPI](https://pypi.org/project/verifiers/), general release prep

New features for this release:
- Async inference support via OpenAI-compatible vLLM server (with weight syncing enabled)
- Async execution for rollouts + rubrics
- Native support for [reasoning-gym](https://github.com/open-thought/reasoning-gym) environments
- Overlapped training + inference (via off-policy steps)
- Rollout-level reward functions by default (with weight=0.0 supported)
- Direct support for API evaluation + synthetic data collection 
- Complete workflow for API eval -> data collection -> SFT -> RL (GRPO) -> trained model eval
- Full decoupling of rollout + reward logic from GRPOTrainer
- `transformers` Trainer as the base (replacing TRL's GRPO)
- Direct support for LLM judges via JudgeRubric

Included, but could use more testing:
- Data-parallel vLLM workers
- Multi-node training

Not included, but planned for later releases:
- TextArena environments
- Enigmata environments
- Native MCP tool support
- Multimodal support (image-in, via /v1/chat/completions)
- Tokenizer endpoint exposed for better token-level + turn-level mechanics (edge case handling, token-level rewards)
- More flexible abstractions for dynamic batch construction + rollout reuse
- FSDP (via prime-rl) 






<|MERGE_RESOLUTION|>--- conflicted
+++ resolved
@@ -67,11 +67,7 @@
 ```
 
 **Troubleshooting:**
-<<<<<<< HEAD
-- Ensure your `wandb` and `huggingface-cli` logins are set up (or set `report_to=None` in `training_args`). You should also have something set as your `OPENAI_API_KEY` in your local environment.
-=======
 - Ensure your `wandb` and `huggingface-cli` logins are set up (or set `report_to=None` in `training_args`). You should also have something set as your `OPENAI_API_KEY` in your environment (can be a dummy key for vLLM). 
->>>>>>> a9a9c369
 - On some setups, inter-GPU communication can [hang](https://github.com/huggingface/trl/issues/2923) during vLLM weight syncing. This can usually be alleviated by setting `NCCL_P2P_DISABLE=1` in your environment.
 - If problems persist, please open an [issue](https://github.com/willccbb/verifiers/issues).
 
